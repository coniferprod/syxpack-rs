[package]
name = "syxpack"
<<<<<<< HEAD
version = "0.3.2"
=======
version = "0.4.0"
>>>>>>> 26084b76
edition = "2018"
authors = ["Jere Käpyaho <2261936+jerekapyaho@users.noreply.github.com>"]
license = "MIT"
description = """
Helpers for processing MIDI System Exclusive messages.
"""
repository = "https://github.com/coniferprod/syxpack-rs"

[dependencies]
lazy_static = "1.4.0"
log = "0.4.14"
bit = "0.1.1"<|MERGE_RESOLUTION|>--- conflicted
+++ resolved
@@ -1,10 +1,6 @@
 [package]
 name = "syxpack"
-<<<<<<< HEAD
-version = "0.3.2"
-=======
 version = "0.4.0"
->>>>>>> 26084b76
 edition = "2018"
 authors = ["Jere Käpyaho <2261936+jerekapyaho@users.noreply.github.com>"]
 license = "MIT"
