//! # syxpack
//!
//! `syxpack` is a collection of helpers for processing MIDI System Exclusive messages.

use std::fmt;
use std::collections::HashMap;
use log::debug;
use bit::BitIndex;
use lazy_static::lazy_static;

/// Manufacturer specific SysEx message initiator.
pub const INITIATOR: u8 = 0xf0;

/// Manufacturer specific SysEx message terminator.
pub const TERMINATOR: u8 = 0xf7;

/// Development/non-commercial SysEx manufacturer ID.
pub const DEVELOPMENT: u8 = 0x7d;

/// Universal non-real-time SysEx message indicator.
pub const NON_REAL_TIME: u8 = 0x7e;

/// Universal real-time SysEx message indicator.
pub const REAL_TIME: u8 = 0x7f;

/// MIDI manufacturer. The ID is either a single byte for standard IDs,
/// three bytes for extended IDs, or Development (non-commercial).
#[derive(Copy, Clone, Eq, PartialEq, Hash, Debug)]
pub enum Manufacturer {
    Standard(u8),
    Extended([u8; 3]),
    Development,
}

impl Manufacturer {
    /// Creates a new manufacturer from System Exclusive bytes.
    pub fn new(data: Vec<u8>) -> Self {
        if data[0] == DEVELOPMENT {
            Manufacturer::Development
        }
        else {
            if data[0] == 0x00 {
                Manufacturer::Extended([data[0], data[1], data[2]])
            }
            else {
                Manufacturer::Standard(data[0])
            }
        }
    }

    /// Gets the manufacturer System Exclusive bytes.
    pub fn to_bytes(&self) -> Vec<u8> {
        match self {
            Manufacturer::Development => vec![DEVELOPMENT],
            Manufacturer::Standard(b) => vec![*b],
            Manufacturer::Extended(bs) => vec![bs[0], bs[1], bs[2]],
        }
    }

    /// Gets the manufacturer SysEx bytes as a hex string.
    pub fn to_hex(&self) -> String {
        hex::encode(self.to_bytes()).to_uppercase()
    }

    /// Gets the name of this manufacturer.
    pub fn name(&self) -> String {
        if *self == Manufacturer::Development {
            return "Development / Non-commercial".to_string()
        }

        let hex_id = self.to_hex();
        if let Some(n) = MANUFACTURER_NAMES.get(&*hex_id) {
            n.to_string()
        }
        else {
            "Unknown manufacturer".to_string()
        }
    }

    /// Gets the group of this manufacturer based on the identifier.
    pub fn group(&self) -> ManufacturerGroup {
        match self {
            Manufacturer::Development => ManufacturerGroup::Development,
            Manufacturer::Standard(b) => {
                if (0x01..0x40).contains(b) {
                    ManufacturerGroup::NorthAmerican
                }
                else if (0x40..0x60).contains(b) {
                    ManufacturerGroup::Japanese
                }
                else {
                    ManufacturerGroup::EuropeanAndOther
                }
            },
            Manufacturer::Extended(bs) => {
                if (bs[1] & (1 << 6)) != 0 {  // 0x4x
                    ManufacturerGroup::Japanese
                }
                else if (bs[1] & (1 << 5)) != 0 { // 0x2x
                    ManufacturerGroup::EuropeanAndOther
                }
                else {
                    ManufacturerGroup::NorthAmerican
                }
            }
        }
    }
}

impl fmt::Display for Manufacturer {
    fn fmt(&self, f: &mut fmt::Formatter) -> fmt::Result {
        write!(f, "{}", self.name())
    }
}

/// The kind of a Universal System Exclusive message.
pub enum UniversalKind {
    NonRealTime,
    RealTime,
}

/// A MIDI System Exclusive message.
pub enum Message {
    Universal { kind: UniversalKind, sub_id1: u8, sub_id2: u8, payload: Vec<u8> },
    ManufacturerSpecific { manufacturer: Manufacturer, payload: Vec<u8> },
}

/// Returns the number of System Exclusive messages in this vector,
/// based on the count of terminator bytes.
pub fn message_count(data: Vec<u8>) -> usize {
    data.iter().filter(|&n| *n == TERMINATOR).count()
}

/// Splits the vector by the terminator byte, including it.
pub fn split_messages(data: Vec<u8>) -> Vec<Vec<u8>> {
    let mut parts: Vec<Vec<u8>> = Vec::new();
    for part in data.split_inclusive(|&n| n == TERMINATOR) {
        parts.push(part.to_vec());
    }
    parts
}

impl Message {
    /// Creates a new SysEx message based on the initial data bytes.
    pub fn new(data: Vec<u8>) -> Self {
        assert_eq!(data[0], INITIATOR);
        let last_byte_index = data.len() - 1;
        assert_eq!(data[last_byte_index], TERMINATOR);

        match data[1] {
            DEVELOPMENT => Message::ManufacturerSpecific {
                manufacturer: Manufacturer::Development,
                payload: data[2..last_byte_index].to_vec()
            },
            NON_REAL_TIME => Message::Universal {
                kind: UniversalKind::NonRealTime,
                sub_id1: data[2],
                sub_id2: data[3],
                payload: data[4..last_byte_index].to_vec()
            },
            REAL_TIME => Message::Universal {
                kind: UniversalKind::RealTime,
                sub_id1: data[2],
                sub_id2: data[3],
                payload: data[4..last_byte_index].to_vec()
            },
            0x00 => Message::ManufacturerSpecific {
                manufacturer: Manufacturer::Extended([data[1], data[2], data[3]]),
                payload: data[4..last_byte_index].to_vec()
            },
            _ => Message::ManufacturerSpecific {
                manufacturer: Manufacturer::Standard(data[1]),
                payload: data[2..last_byte_index].to_vec()
            },
        }
    }

<<<<<<< HEAD
    // new_xxx variants for constructing messages are not needed,
    // because you can just create a struct variant like an ordinary struct.
=======
    /// Creates a new manufacturer-specific SysEx message.
    pub fn new_manufacturer(manufacturer: Manufacturer, payload: Vec<u8>) -> Self {
        Message::ManufacturerSpecific(manufacturer, payload)
    }

    /// Creates a new universal SysEx message with the given sub-IDs.
    pub fn new_universal(kind: UniversalKind, sub_id1: u8, sub_id2: u8, payload: Vec<u8>) -> Self {
        Message::Universal(kind, sub_id1, sub_id2, payload)
    }
>>>>>>> ad1b8dcc

    /// Converts the message into bytes for MIDI messaging.
    pub fn to_bytes(&self) -> Vec<u8> {
        let mut result = Vec::<u8>::new();

        match self {
            Message::Universal { kind, sub_id1, sub_id2, payload } => {
                result.push(INITIATOR);
                result.push(match kind {
                    UniversalKind::NonRealTime => NON_REAL_TIME,
                    UniversalKind::RealTime => REAL_TIME,
                });
                result.push(*sub_id1);
                result.push(*sub_id2);
                result.extend(payload);
                result.push(TERMINATOR);
            },
            Message::ManufacturerSpecific { manufacturer, payload } => {
                result.push(INITIATOR);
                result.extend(manufacturer.to_bytes());
                result.extend(payload);
                result.push(TERMINATOR);
            }
        }

        result
    }
}

/// Group of manufacturer.
#[derive(Copy, Clone, Eq, PartialEq, Hash, Debug)]
pub enum ManufacturerGroup {
    Development,
    NorthAmerican,
    EuropeanAndOther,
    Japanese,
}

lazy_static! {
    static ref MANUFACTURER_NAMES: HashMap<&'static str, &'static str> = {
        HashMap::from([
            ("01", "Sequential Circuits"),
            ("02", "IDP"),
            ("03", "Voyetra Turtle Beach, Inc."),
            ("04", "Moog Music"),
            ("05", "Passport Designs"),
            ("06", "Lexicon Inc."),
            ("07", "Kurzweil / Young Chang"),
            ("08", "Fender"),
            ("09", "MIDI9"),
            ("0A", "AKG Acoustics"),
            ("0B", "Voyce Music"),
            ("0C", "WaveFrame (Timeline)"),
            ("0D", "ADA Signal Processors, Inc."),
            ("0E", "Garfield Electronics"),
            ("0F", "Ensoniq"),
            ("10", "Oberheim / Gibson Labs"),
            ("11", "Apple"),
            ("12", "Grey Matter Response"),
            ("13", "Digidesign Inc."),
            ("14", "Palmtree Instruments"),
            ("15", "JLCooper Electronics"),
            ("16", "Lowrey Organ Company"),
            ("17", "Adams-Smith"),
            ("18", "E-mu"),
            ("19", "Harmony Systems"),
            ("1A", "ART"),
            ("1B", "Baldwin"),
            ("1C", "Eventide"),
            ("1D", "Inventronics"),
            ("1E", "Key Concepts"),
            ("1F", "Clarity"),
            ("20", "Passac"),
            ("21", "Proel Labs (SIEL)"),
            ("22", "Synthaxe (UK)"),
            ("23", "Stepp"),
            ("24", "Hohner"),
            ("25", "Twister"),
            ("26", "Ketron s.r.l."),
            ("27", "Jellinghaus MS"),
            ("28", "Southworth Music Systems"),
            ("29", "PPG (Germany)"),
            ("2A", "JEN"),
            ("2B", "Solid State Logic Organ Systems"),
            ("2C", "Audio Veritrieb-P. Struven"),
            ("2D", "Neve"),
            ("2E", "Soundtracs Ltd."),
            ("2F", "Elka"),
            ("30", "Dynacord"),
            ("31", "Viscount International Spa (Intercontinental Electronics)"),
            ("32", "Drawmer"),
            ("33", "Clavia Digital Instruments"),
            ("34", "Audio Architecture"),
            ("35", "Generalmusic Corp SpA"),
            ("36", "Cheetah Marketing"),
            ("37", "C.T.M."),
            ("38", "Simmons UK"),
            ("39", "Soundcraft Electronics"),
            ("3A", "Steinberg Media Technologies GmbH"),
            ("3B", "Wersi Gmbh"),
            ("3C", "AVAB Niethammer AB"),
            ("3D", "Digigram"),
            ("3E", "Waldorf Electronics GmbH"),
            ("3F", "Quasimidi"),

            ("000001", "Time/Warner Interactive"),
            ("000002", "Advanced Gravis Comp. Tech Ltd."),
            ("000003", "Media Vision"),
            ("000004", "Dornes Research Group"),
            ("000005", "K-Muse"),
            ("000006", "Stypher"),
            ("000007", "Digital Music Corp."),
            ("000008", "IOTA Systems"),
            ("000009", "New England Digital"),
            ("00000A", "Artisyn"),
            ("00000B", "IVL Technologies Ltd."),
            ("00000C", "Southern Music Systems"),
            ("00000D", "Lake Butler Sound Company"),
            ("00000E", "Alesis Studio Electronics"),
            ("00000F", "Sound Creation"),
            ("000010", "DOD Electronics Corp."),
            ("000011", "Studer-Editech"),
            ("000012", "Sonus"),
            ("000013", "Temporal Acuity Products"),
            ("000014", "Perfect Fretworks"),
            ("000015", "KAT Inc."),

            // European & Other Group
            ("002000", "Dream SAS"),
            ("002001", "Strand Lighting"),
            ("002002", "Amek Div of Harman Industries"),
            ("002003", "Casa Di Risparmio Di Loreto"),
            ("002004", "Böhm electronic GmbH"),
            ("002005", "Syntec Digital Audio"),
            ("002006", "Trident Audio Developments"),
            ("002007", "Real World Studio"),
            ("002008", "Evolution Synthesis, Ltd"),
            ("002009", "Yes Technology"),
            ("00200A", "Audiomatica"),
            ("00200B", "Bontempi SpA (Sigma)"),
            ("00200C", "F.B.T. Elettronica SpA"),

            ("002029", "Focusrite/Novation"),

            ("40", "Kawai Musical Instruments MFG. CO. Ltd"),
            ("41", "Roland Corporation"),
            ("42", "Korg Inc."),
            ("43", "Yamaha"),
            ("44", "Casio Computer Co. Ltd"),
            // 0x45 is not assigned
            ("46", "Kamiya Studio Co. Ltd"),
            ("47", "Akai Electric Co. Ltd."),
            ("48", "Victor Company of Japan, Ltd."),
            ("4B", "Fujitsu Limited"),
            ("4C", "Sony Corporation"),
            ("4E", "Teac Corporation"),
            ("50", "Matsushita Electric Industrial Co. , Ltd"),
            ("51", "Fostex Corporation"),
            ("52", "Zoom Corporation"),
            ("54", "Matsushita Communication Industrial Co., Ltd."),
            ("55", "Suzuki Musical Instruments MFG. Co., Ltd."),
            ("56", "Fuji Sound Corporation Ltd."),
            ("57", "Acoustic Technical Laboratory, Inc."),
            // 58h is not assigned
            ("59", "Faith, Inc."),
            ("5A", "Internet Corporation"),
            // 5Bh is not assigned
            ("5C", "Seekers Co. Ltd."),
            // 5Dh and 5Eh are not assigned
            ("5F", "SD Card Association"),

            ("004000", "Crimson Technology Inc."),
            ("004001", "Softbank Mobile Corp"),
            ("004003", "D&M Holdings Inc."),
            ("004004", "Xing Inc."),
            ("004005", "Alpha Theta Corporation"),
            ("004006", "Pioneer Corporation"),
            ("004007", "Slik Corporation"),
        ])
    };
}

/// Packed format of SysEx data used by KORG.
pub trait Packed {
    fn packed(&self) -> Vec<u8>;
    fn unpacked(&self) -> Vec<u8>;
}

impl Packed for Vec<u8> {
    /// Returns this byte vector in a packed format.
    fn packed(&self) -> Vec<u8> {
        // Split the original vector into 7-byte chunks:
        let chunks = self.chunks(7);
        debug!("chunk count = {}", chunks.len());

        let mut result = Vec::<u8>::new();
        for chunk in chunks {
            let mut high_bits = Vec::<bool>::new();

            // Collect the high bits
            for b in chunk {
                high_bits.push(b.bit(7));
            }

            let mut index_byte = 0u8;
            for (index, value) in high_bits.iter().enumerate() {  // starting from b0
                index_byte.set_bit(index, *value);
            }
            result.push(index_byte);

            for b in chunk {
                result.push(b & 0x7f);  // use only bits 0...6
            }
        }

        result
    }

    /// Unpacks a previously packed byte vector.
    fn unpacked(&self) -> Vec<u8> {
        // Split the original vector into 8-byte chunks:
        let chunks = self.chunks(8);
        debug!("chunk count = {}", chunks.len());

        let mut result = Vec::<u8>::new();
        for chunk in chunks {
            debug!("chunk: {:?}", chunk);

            let index_byte = chunk[0];
            debug!("index byte = 0b{:08b}", index_byte);

            let mut index = 0;
            for b in chunk[1..].iter() {  // process bytes 1..7 of chunk
                debug!("index {}: b = {}", index, b);

                let mut v = *b;
                debug!("v = {}", v);
                debug!("index {}: i. bit = {}", index, index_byte.bit(index));

                // Set the top bit of this byte with the corresponding index bit
                v.set_bit(7, index_byte.bit(index));
                debug!("v = {}", v);
                result.push(v);

                index += 1;
            }
        }

        result
    }
}

/// The order of nybbles in a byte.
#[derive(Copy, Clone, Eq, PartialEq, Hash, Debug)]
pub enum NybbleOrder {
    HighFirst,
    LowFirst
}

fn high_nybble(b: u8) -> u8 {
    (b & 0xf0) >> 4
}

fn low_nybble(b: u8) -> u8 {
    b & 0x0f
}

fn nybbles_from_byte(b: u8) -> (u8, u8) {
    (high_nybble(b), low_nybble(b))
}

fn byte_from_nybbles(high: u8, low: u8) -> u8 {
    high << 4 | low
}

/// Make a new byte array from `data` with the bytes split into
/// high and low nybbles. The `order` argument determines
/// which one comes first.
pub fn nybblify(data: Vec<u8>, order: NybbleOrder) -> Vec<u8> {
    let mut result = Vec::<u8>::new();

    for b in data {
        let n = nybbles_from_byte(b);
        if order == NybbleOrder::HighFirst {
            result.push(n.0);
            result.push(n.1);
        } else {
            result.push(n.1);
            result.push(n.0);
        }
    }

    result
}

/// Make a new byte array from `data` by combining adjacent bytes
/// representing the high and low nybbles of each byte.
/// The `order` argument determines which one comes first.
pub fn denybblify(data: Vec<u8>, order: NybbleOrder) -> Vec<u8> {
    assert_eq!(data.len() % 2, 0);  // length must be even

    let mut result = Vec::<u8>::new();

    let mut index = 0;
    let mut offset = 0;
    let count = data.len() / 2;

    while index < count {
        let high = data[offset];
        let low = data[offset + 1];
        let b = if order == NybbleOrder::HighFirst {
            byte_from_nybbles(high, low)
        } else {
            byte_from_nybbles(low, high)
        };
        result.push(b);
        index += 1;
        offset += 2;
    }

    result
}

#[cfg(test)]
mod tests {
    use super::*;

    #[test]
    fn new_message_manufacturer_standard() {
        let data = vec![0xF0, 0x40, 0x00, 0x20, 0x00, 0x04, 0x00, 0x3F, 0xF7];
        let message = Message::new(data);
        if let Message::ManufacturerSpecific { manufacturer, .. } = message {
            assert_eq!(manufacturer, Manufacturer::Standard(0x40));
        }
        else {
            panic!("Expected a manufacturer-specific message with standard identifier");
        }
    }

    #[test]
    fn new_message_manufacturer_extended() {
        let data = vec![0xF0, 0x00, 0x00, 0x0E, 0x00, 0x41, 0x63, 0x00, 0x5D, 0xF7];
        let message = Message::new(data);
        if let Message::ManufacturerSpecific { manufacturer, .. } = message {
            assert_eq!(manufacturer, Manufacturer::Extended([0x00, 0x00, 0x0E]));
        }
        else {
            panic!("Expected a manufacturer-specific message with extended identifier");
        }
    }

    #[test]
    fn manufacturer_message() {
        let message = Message::ManufacturerSpecific {
            manufacturer: Manufacturer::Standard(0x40),  // Kawai ID
            payload: vec![
                0x00, // MIDI channel 1
                0x20, // one block data dump
                0x00, // "synthesizer group"
                0x04, // K4/K4r ID no.
                0x00, // internal patch
                0x3F, // patch slot D-16
            ],
        };
        let message_bytes = message.to_bytes();
        assert_eq!(message_bytes, vec![0xF0, 0x40, 0x00, 0x20, 0x00, 0x04, 0x00, 0x3F, 0xF7]);
    }

    #[test]
    fn standard_manufacturer() {
        let message = Message::ManufacturerSpecific {
            manufacturer: Manufacturer::Standard(0x43),
            payload: vec![],
        };
        let message_bytes = message.to_bytes();
        assert_eq!(message_bytes, vec![0xF0, 0x43, 0xF7]);
    }

    #[test]
    fn extended_manufacturer() {
        let message = Message::ManufacturerSpecific {
            manufacturer: Manufacturer::Extended([0x00, 0x00, 0x01]),
            payload: vec![],
        };
        let message_bytes = message.to_bytes();
        assert_eq!(message_bytes, vec![0xF0, 0x00, 0x00, 0x01, 0xF7]);
    }

    #[test]
    fn development_manufacturer() {
        let message = Message::ManufacturerSpecific {
            manufacturer: Manufacturer::Development,
            payload: vec![],
        };
        let message_bytes = message.to_bytes();
        assert_eq!(message_bytes, vec![0xF0, 0x7D, 0xF7]);
    }

    #[test]
    fn manufacturer_display_name() {
        let manufacturer = Manufacturer::Standard(0x43);
        assert_eq!(format!("{}", manufacturer), "Yamaha");
    }

    fn make_short_unpacked_test() -> Vec<u8> {
        vec![101, 202, 103, 204, 105, 206, 107]
    }

    fn make_short_packed_test() -> Vec<u8> {
        vec![42, 101, 74, 103, 76, 105, 78, 107]
    }

    #[test]
    fn test_short_packed() {
        assert_eq!(make_short_unpacked_test().packed(), make_short_packed_test());
    }

    #[test]
    fn test_short_unpacked() {
        assert_eq!(make_short_packed_test().unpacked(), make_short_unpacked_test());
    }

    #[test]
    fn test_nybblify() {
        let b = vec![0x01, 0x23, 0x45];
        let nb = nybblify(b, NybbleOrder::HighFirst);
        assert_eq!(nb, vec![0x00, 0x01, 0x02, 0x03, 0x04, 0x05]);
    }

    #[test]
    fn test_nybblify_flipped() {
        let b = vec![0x57, 0x61, 0x76];
        let nb = nybblify(b, NybbleOrder::LowFirst);
        assert_eq!(nb, vec![0x07, 0x05, 0x01, 0x06, 0x06, 0x07]);
    }

    #[test]
    fn test_denybblify() {
        let b = vec![0x00, 0x01, 0x02, 0x03, 0x04, 0x05];
        let nb = denybblify(b, NybbleOrder::HighFirst);
        assert_eq!(nb, vec![0x01, 0x23, 0x45]);
    }

    #[test]
    fn test_denybblify_flipped() {
        let b = vec![0x07, 0x05, 0x01, 0x06, 0x06, 0x07];
        let nb = denybblify(b, NybbleOrder::LowFirst);
        assert_eq!(nb, vec![0x57, 0x61, 0x76]);
    }
}<|MERGE_RESOLUTION|>--- conflicted
+++ resolved
@@ -175,20 +175,8 @@
         }
     }
 
-<<<<<<< HEAD
     // new_xxx variants for constructing messages are not needed,
     // because you can just create a struct variant like an ordinary struct.
-=======
-    /// Creates a new manufacturer-specific SysEx message.
-    pub fn new_manufacturer(manufacturer: Manufacturer, payload: Vec<u8>) -> Self {
-        Message::ManufacturerSpecific(manufacturer, payload)
-    }
-
-    /// Creates a new universal SysEx message with the given sub-IDs.
-    pub fn new_universal(kind: UniversalKind, sub_id1: u8, sub_id2: u8, payload: Vec<u8>) -> Self {
-        Message::Universal(kind, sub_id1, sub_id2, payload)
-    }
->>>>>>> ad1b8dcc
 
     /// Converts the message into bytes for MIDI messaging.
     pub fn to_bytes(&self) -> Vec<u8> {
