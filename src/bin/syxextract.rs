--- conflicted
+++ resolved
@@ -27,14 +27,8 @@
         std::process::exit(1);
     }
 
-<<<<<<< HEAD
     match Message::new(buffer.to_vec()) {
         Message::ManufacturerSpecific { payload, .. } => {
-=======
-    let message = Message::new(buffer);
-    match message {
-        Message::ManufacturerSpecific(_, payload) => {
->>>>>>> ad1b8dcc
             // At this point, the SysEx delimiters and the manufacturer byte(s)
             // have already been stripped off. What's left is the payload.
             // For example, if the original message was "F0 42 30 28 54 02 ... 5C F7",
